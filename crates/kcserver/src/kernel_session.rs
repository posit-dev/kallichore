--- conflicted
+++ resolved
@@ -7,12 +7,8 @@
 
 //! Wraps Jupyter kernel sessions.
 
-<<<<<<< HEAD
+use std::collections::HashMap;
 use std::{fs, os::raw::c_void, process::Stdio, sync::Arc};
-=======
-use std::collections::HashMap;
-use std::{fs, process::Stdio, sync::Arc};
->>>>>>> 0ab7f945
 
 use async_channel::{Receiver, SendError, Sender};
 use chrono::{DateTime, Utc};
@@ -457,54 +453,6 @@
             }
         }
 
-<<<<<<< HEAD
-        let mut initial_env = self.model.env.clone();
-
-        #[cfg(windows)]
-        {
-            use windows::Win32::System::Threading::GetCurrentProcess;
-            use windows::Win32::Foundation::DuplicateHandle;
-            use windows::Win32::Foundation::DUPLICATE_SAME_ACCESS;
-            use windows::Win32::Foundation::HANDLE;
-
-            // On Windows, if we have an interrupt event, add it to the environment
-            // so we can pass it to the kernel process.
-            if let Some(handle) = self.interrupt_event_handle {
-                log::trace!(
-                    "[session {}] Adding interrupt event handle to environment: {}",
-                    self.connection.session_id,
-                    handle
-                );
-                initial_env.insert("JPY_INTERRUPT_EVENT".to_string(), format!("{}", handle));
-            }
-
-            #[allow(unsafe_code)]
-            unsafe {
-                let pid = GetCurrentProcess();
-                let mut target = HANDLE::default();
-                match DuplicateHandle(
-                    pid, // Source process handle
-                    pid, // Source handle to duplicate
-                    pid, // Target process handle
-                    &mut target, // Destination handle (out)
-                    0, // Desired access
-                    windows::Win32::Foundation::BOOL(1), // Inheritable
-                    DUPLICATE_SAME_ACCESS) {
-                    Ok(_) => {
-                       let handle = target.0 as i64; 
-                       log::trace!(
-                            "[session {}] Adding parent handle to environment: {}",
-                            self.connection.session_id,
-                            handle
-                        );
-                        initial_env.insert("JPY_PARENT_PID".to_string(), format!("{}", handle));
-                    },
-                    Err(e) => {
-                        log::error!("Failed to duplicate handle: {}", e);
-                    }
-                }
-            }
-=======
         // Start with a copy of the process environment
         let initial = std::env::vars();
         let mut resolved_env = HashMap::new();
@@ -521,6 +469,53 @@
             resolved_env.insert(key, value);
         }
 
+        #[cfg(windows)]
+        {
+            use windows::Win32::Foundation::DuplicateHandle;
+            use windows::Win32::Foundation::DUPLICATE_SAME_ACCESS;
+            use windows::Win32::Foundation::HANDLE;
+            use windows::Win32::System::Threading::GetCurrentProcess;
+
+            // On Windows, if we have an interrupt event, add it to the environment
+            // so we can pass it to the kernel process.
+            if let Some(handle) = self.interrupt_event_handle {
+                log::trace!(
+                    "[session {}] Adding interrupt event handle to environment: {}",
+                    self.connection.session_id,
+                    handle
+                );
+                resolved_env.insert("JPY_INTERRUPT_EVENT".to_string(), format!("{}", handle));
+            }
+
+            #[allow(unsafe_code)]
+            unsafe {
+                let pid = GetCurrentProcess();
+                let mut target = HANDLE::default();
+                match DuplicateHandle(
+                    pid,                                 // Source process handle
+                    pid,                                 // Source handle to duplicate
+                    pid,                                 // Target process handle
+                    &mut target,                         // Destination handle (out)
+                    0,                                   // Desired access
+                    windows::Win32::Foundation::BOOL(1), // Inheritable
+                    DUPLICATE_SAME_ACCESS,
+                ) {
+                    Ok(_) => {
+                        let handle = target.0 as i64;
+                        log::trace!(
+                            "[session {}] Adding parent handle to environment: {}",
+                            self.connection.session_id,
+                            handle
+                        );
+                        resolved_env.insert("JPY_PARENT_PID".to_string(), format!("{}", handle));
+                    }
+                    Err(e) => {
+                        log::error!("Failed to duplicate handle: {}", e);
+                    }
+                }
+            }
+        }
+
         // Read the set of environment variable actions from the state
         let env_var_actions = {
             let state = self.state.read().await;
@@ -555,16 +550,11 @@
         {
             let mut state = self.state.write().await;
             state.resolved_env = resolved_env.clone();
->>>>>>> 0ab7f945
         }
 
         // Attempt to actually start the kernel process
         let mut child = match command
-<<<<<<< HEAD
-            .envs(&initial_env)
-=======
             .envs(&resolved_env)
->>>>>>> 0ab7f945
             .stdout(Stdio::piped())
             .stderr(Stdio::piped())
             .spawn()
@@ -1141,7 +1131,7 @@
         match self.model.interrupt_mode {
             models::InterruptMode::Signal => {
                 // On Windows, interrupts are signaled by setting a kernel event.
-                // 
+                //
                 // Note that this requires coordination with the kernel to check
                 // the event and interrupt itself. Currently, only ipykernel
                 // supports this.
@@ -1646,7 +1636,6 @@
         output
     }
 
-<<<<<<< HEAD
     #[cfg(windows)]
     fn create_interrupt_event() -> Result<i64, anyhow::Error> {
         use windows::Win32::Security::SECURITY_ATTRIBUTES;
@@ -1668,7 +1657,10 @@
                     Ok(handle as i64)
                 }
                 Err(e) => Err(anyhow::anyhow!("Failed to create interrupt event: {}", e)),
-=======
+            }
+        }
+    }
+
     async fn get_connection_file(&self) -> Option<ConnectionFile> {
         let state = self.state.read().await;
         state.connection_file.clone()
@@ -1688,7 +1680,6 @@
                 )?;
                 self.update_connection_file(connection_file.clone()).await;
                 Ok(connection_file)
->>>>>>> 0ab7f945
             }
         }
     }
