[package]
name = "kcserver"
version = "0.1.22"
rust-version.workspace = true
edition.workspace = true
license.workspace = true
authors.workspace = true

# See more keys and their definitions at https://doc.rust-lang.org/cargo/reference/manifest.html

[dependencies]
hyper = { version = "0.14", features = ["http1", "http2", "server"] }
tokio = { version = "1", features = ["full"] }
kallichore_api = { path = "../kallichore_api" }
serde = { version = "1.0.203", features = ["derive"] }
swagger = "6.5.0"
futures = "0.3.30"
async-trait = "0.1.80"
clap = { version = "4.5.7", features = ["derive"] }
env_logger = "0.11.3"
log = "0.4.21"
serde_json = "1.0.125"
anyhow = "1.0.86"
rand = "0.8.5"
hex = "0.4.3"
portpicker = "0.1.1"
zeromq = "0.4.0"
tokio-tungstenite = "0.23.1"
hyper-util = { version = "0.1.7", features = ["tokio"] }
kcshared = { path = "../kcshared" }
chrono = "0.4.38"
hmac = "0.12.1"
sha2 = "0.10.8"
bytes = "1.7.1"
async-channel = "2.3.1"
sysinfo = "0.31.4"
event-listener = "5.3.1"
base64 = "0.22.1"
<<<<<<< HEAD

[dependencies.windows]
version = "0.58.0"
features = [
    "Win32_Foundation",
    "Win32_Security",
    "Win32_System_Threading",
    "Win32_UI_WindowsAndMessaging"
]
=======
simplelog = "0.12.2"
once_cell = "1.20.2"
>>>>>>> 861d4d3d
<|MERGE_RESOLUTION|>--- conflicted
+++ resolved
@@ -36,7 +36,8 @@
 sysinfo = "0.31.4"
 event-listener = "5.3.1"
 base64 = "0.22.1"
-<<<<<<< HEAD
+simplelog = "0.12.2"
+once_cell = "1.20.2"
 
 [dependencies.windows]
 version = "0.58.0"
@@ -45,8 +46,4 @@
     "Win32_Security",
     "Win32_System_Threading",
     "Win32_UI_WindowsAndMessaging"
-]
-=======
-simplelog = "0.12.2"
-once_cell = "1.20.2"
->>>>>>> 861d4d3d
+]