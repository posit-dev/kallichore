[package]
name = "kcserver"
version = "0.1.43"
rust-version.workspace = true
edition.workspace = true
license.workspace = true
authors.workspace = true

# See more keys and their definitions at https://doc.rust-lang.org/cargo/reference/manifest.html

[dependencies]
hyper = { version = "0.14", features = ["http1", "http2", "server"] }
tokio = { version = "1", features = ["full"] }
kallichore_api = { path = "../kallichore_api", default-features = false, features = [
    "server",
] }
serde = { version = "1.0.203", features = ["derive"] }
swagger = { version = "6.5.0", default-features = false, features = [
    "http1",
    "server",
    "serdejson",
] }
futures = "0.3.30"
async-trait = "0.1.80"
clap = { version = "4.5.7", features = ["derive"] }
env_logger = "0.11.3"
log = "0.4.21"
serde_json = "1.0.125"
anyhow = "1.0.86"
rand = "0.8.5"
hex = "0.4.3"
portpicker = "0.1.1"
zeromq = "0.4.1"
tokio-tungstenite = "0.23.1"
hyper-util = { version = "0.1.7", features = ["tokio"] }
kcshared = { path = "../kcshared" }
chrono = "0.4.38"
hmac = "0.12.1"
sha2 = "0.10.8"
bytes = "1.7.1"
async-channel = "2.3.1"
sysinfo = "0.31.4"
event-listener = "5.3.1"
base64 = "0.22.1"
simplelog = "0.12.2"
once_cell = "1.20.2"
<<<<<<< HEAD

[dependencies.windows]
version = "0.58.0"
features = [
    "Win32_Foundation",
    "Win32_Security",
    "Win32_System_Threading",
    "Win32_UI_WindowsAndMessaging"
]
=======
libc = "0.2"
errno = "0.3"
uuid = { version = "1.10.0", features = ["v4"] }
>>>>>>> 0ab7f945
<|MERGE_RESOLUTION|>--- conflicted
+++ resolved
@@ -44,7 +44,9 @@
 base64 = "0.22.1"
 simplelog = "0.12.2"
 once_cell = "1.20.2"
-<<<<<<< HEAD
+libc = "0.2"
+errno = "0.3"
+uuid = { version = "1.10.0", features = ["v4"] }
 
 [dependencies.windows]
 version = "0.58.0"
@@ -53,9 +55,4 @@
     "Win32_Security",
     "Win32_System_Threading",
     "Win32_UI_WindowsAndMessaging"
-]
-=======
-libc = "0.2"
-errno = "0.3"
-uuid = { version = "1.10.0", features = ["v4"] }
->>>>>>> 0ab7f945
+]